--- conflicted
+++ resolved
@@ -12,11 +12,7 @@
 from deepspeed.runtime import ZeROOptimizer
 
 from .layer import Linear
-<<<<<<< HEAD
-from .optimizer import SftAdamW, SM3
-=======
 from .optimizer import SftAdamW, SftSM3
->>>>>>> fad1d7a2
 
 logger = logging.getLogger(__name__)
 logger.setLevel(logging.INFO)
@@ -63,19 +59,11 @@
 
 class SftSelector:
 
-<<<<<<< HEAD
-    def __init__(self, model, optimizer, sft_args, total_update_steps, grad_accumulation_steps):
-=======
     def __init__(self, model, optimizer, sft_args, total_update_steps):
->>>>>>> fad1d7a2
         self.model = model
         self.optimizer = optimizer
         self.sft_args = sft_args
         self.total_update_steps = total_update_steps
-<<<<<<< HEAD
-        self.grad_accumulation_steps = grad_accumulation_steps
-=======
->>>>>>> fad1d7a2
         self.completed_steps = 0
         self.begin_selection_phase()
 
@@ -89,12 +77,9 @@
             self.end_selection_phase()
 
     def begin_selection_phase(self):
-<<<<<<< HEAD
-=======
         if self.sft_args.selection_algorithm == "sm3":
             return
 
->>>>>>> fad1d7a2
         logger.info('Beginning selection phase')
         self.reallocation_scores = {}
         for n, m in self.model.named_modules():
@@ -110,15 +95,6 @@
         if self.completed_steps > self.total_update_steps:
             return
 
-<<<<<<< HEAD
-        for n, m in self.model.named_modules():
-            if (
-                isinstance(m, Linear) and
-                m.active_adapter is not None and
-                m.active_adapter in m.sft_delta
-            ):
-                m.apply_hook(None)
-=======
         if self.sft_args.selection_algorithm == "rigl":
             for n, m in self.model.named_modules():
                 if (
@@ -127,7 +103,6 @@
                     m.active_adapter in m.sft_delta
                 ):
                     m.apply_hook(None)
->>>>>>> fad1d7a2
 
         if self.completed_steps == self.sft_args.selection_accumulation_steps:
             p = 1
@@ -809,12 +784,6 @@
         #    return loss
 
         def create_optimizer(self):
-<<<<<<< HEAD
-            #if self.sft_args.selection_algorithm not in ["importance", "lt-sft"]:
-            #    return super().create_optimizer()
-
-=======
->>>>>>> fad1d7a2
             if self.optimizer is None:
                 optimizer_grouped_parameters = [
                     {
@@ -825,30 +794,6 @@
                 ]
 
                 _, optimizer_kwargs = _Trainer.get_optimizer_cls_and_kwargs(self.args)
-<<<<<<< HEAD
-                self.optimizer = SftAdamW(optimizer_grouped_parameters, **optimizer_kwargs)
-
-                #optimizer_kwargs = {
-                #    'lr': self.args.learning_rate,
-                #    #'momentum': 0.9,
-                #}
-
-                #shapes = {
-                #    delta.values: delta.shape
-                #    for _, delta in self.active_sft_deltas()
-                #}
-                #indices = {
-                #    delta.values: delta.indices
-                #    for _, delta in self.active_sft_deltas()
-                #}
-
-                #self.optimizer = SM3(
-                #    optimizer_grouped_parameters,
-                #    indices,
-                #    shapes,
-                #    **optimizer_kwargs
-                #)
-=======
 
                 if self.sft_args.selection_algorithm == "sm3":
                     shapes = {
@@ -868,7 +813,6 @@
                     )
                 else:
                     self.optimizer = SftAdamW(optimizer_grouped_parameters, **optimizer_kwargs)
->>>>>>> fad1d7a2
 
             return self.optimizer
 
